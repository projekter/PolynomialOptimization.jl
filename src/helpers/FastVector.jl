module FastVector

export FastVec, prepare_push!, unsafe_push!, unsafe_append!, unsafe_prepend!, finish!
using ..PolynomialOptimization: @assert, resizable_array

# Julia exploits the sizehint!/push! combination very poorly (https://github.com/JuliaLang/julia/issues/24909). Here, we define
# a (limited) fast vector, which rectifies this issue. It is similar to the PushVectors.jl package, but allows for even more
# speed by allowing to drop the bounds check on push!. It also uses Julia's precise algorithm to determine the next size when
# growing.
"""
    FastVec{V}(undef, n::Integer; buffer::Integer=n)

Creates a new FastVec, which is a vector of elements of type `V`. The elements are initially undefined; there are `n` items.
The vector has a capacity of size `buffer`; while it can hold arbitrarily many, pushing to the vector is fast as long as the
capacity is not exceeded.
"""
mutable struct FastVec{V} <: AbstractVector{V}
    # We could in principle make this more compact by redefining Julia's internal jl_array_t structure (which already has the
    # length, but let's keep up compatibility)
    const data::Vector{V}
    len::Int

    function FastVec{V}(::UndefInitializer, n::Integer; buffer::Integer=n) where {V}
        buffer ≥ n || error("The buffer must not be smaller than the number of elements")
        new{V}(isbitstype(V) ? resizable_array(V, buffer) : Vector{V}(undef, buffer), n)
    end
end

"""
    FastVec{V}(; buffer::Integer=0)

Shorthand to create an empty FastVec with a certain buffer size.
"""
FastVec{V}(; buffer::Integer=0) where {V} = FastVec{V}(undef, 0; buffer)

Base.size(v::FastVec) = (v.len,)
Base.strides(v::FastVec) = strides(v.data)
Base.elsize(v::FastVec) = Base.elsize(v.data)

Base.@inline function Base.getindex(v::FastVec, i::Int)
    @boundscheck checkbounds(v, i)
    @inbounds return v.data[i]
end

Base.IndexStyle(::FastVec) = IndexLinear()

<<<<<<< HEAD
Base.@inline function Base.setindex!(v::FastVec{V}, el::V, i::Int) where {V}
=======
Base.@propagate_inbounds function Base.setindex!(v::FastVec{V}, el, i::Int) where {V}
>>>>>>> 375c4e67
    @boundscheck checkbounds(v, i)
    @inbounds return v.data[i] = convert(V, el)
end

Base.length(v::FastVec) = v.len

"""
    sizehint!(v::FastVec, len::Integer)

Changes the size of the internal buffer that is kept available to quickly manage pushing into the vector. If len is smaller
than the actual length of this vector, this is a no-op.
"""
function Base.sizehint!(v::FastVec, len::Integer)
    len ≥ v.len && resize!(v.data, len)
    return v
end

"""
    empty!(v::FastVec)

Clears the vector without freeing the internal buffer.
"""
function Base.empty!(v::FastVec)
    v.len = 0
    return v
end

"""
    prepare_push!(v::FastVec, new_items::Integer)

Prepares pushing (or appending) at last `new_items` in the future, in one or multiple calls. This ensures that the internal
buffer is large enough to hold all the new items that will be pushed without allocations in between.
"""
function prepare_push!(v::FastVec, new_items::Integer)
    new_items ≥ 0 || error("prepare_push! expects a positive number of items")
    v.len - length(v.data) < new_items && resize!(v.data, overallocation(v.len + new_items))
    return v
end

"""
    push!(v::FastVec, el)

Adds `el` to the end of `v`, increasing the length of `v` by one. If there is not enough space, grows `v`.
Note that if you made sure beforehand that the capacity of `v` is sufficient for the addition of this element, consider calling
[`unsafe_push!`](@ref) instead, which avoids the length check.
"""
@inline function Base.push!(v::FastVec{V}, el) where {V}
    elV = convert(V, el)
    v.len += 1
    length(v.data) < v.len && resize!(v.data, overallocation(v.len))
    @inbounds v.data[v.len] = elV
    return v
end

"""
    unsafe_push!(v::FastVec, el)

Adds `el` to the end of `v`, increasing the length of `v` by one.
This function assumes that the internal buffer of `v` holds enough space to add at least one element; if this is not the case,
it will lead to memory corruption. Call [`push!`](@ref) instead if you cannot guarantee the necessary buffer size.
"""
@inline function unsafe_push!(v::FastVec{V}, el) where {V}
    elV = convert(V, el)
    v.len += 1
    @assert(length(v.data) ≥ v.len)
    @inbounds v.data[v.len] = elV
    return v
end

@inline function unsafe_push!(v::FastVec{V}, els...) where {V}
    # we don't need calls to copyto! here - the size of els is completely known and probably quite small, so let's inline
    @assert(length(v.data) > v.len + length(els))
    for el in els
        @inbounds v.data[v.len += 1] = convert(V, el)
    end
    return v
end

"""
    append!(v::FastVec, els)

Appends all items in `els` to the end of `v`, increasing the length of `v` by `length(els)`. If there is not enough space,
grows `v`.
Note that if you made sure beforehand that the capacity of `v` is sufficient for the addition of these elements, consider
calling [`unsafe_append!`](@ref) instead, which avoids the length check.
"""
@inline function Base.append!(v::FastVec{V}, els) where {V}
    oldlen = v.len
    v.len += length(els)
    length(v.data) < v.len && resize!(v.data, overallocation(v.len))
    @inbounds copyto!(v.data, oldlen +1, els, 1, length(els))
    return v
end

@inline function Base.append!(v::FastVec{V}, els::FastVec{V}) where {V}
    oldlen = v.len
    v.len += els.len
    length(v.data) < v.len && resize!(v.data, overallocation(v.len))
    @inbounds copyto!(v.data, oldlen +1, els.data, 1, els.len)
    return v
end

"""
    unsafe_append!(v::FastVec, els)

Appends all items in `els` to the end of `v`, increasing the length of `v` by `length(els)`.
This function assumes that the internal buffer of `v` holds enough space to add at least all elements in `els`; if this is not
the case, it will lead to memory corruption. Call [`append!`](@ref) instead if you cannot guarantee the necessary buffer size.
"""
@inline function unsafe_append!(v::FastVec{V}, els) where {V}
    oldlen = v.len
    v.len += length(els)
    @assert(length(v.data) ≥ v.len)
    @inbounds copyto!(v.data, oldlen +1, els, 1, length(els))
    return v
end

@inline function unsafe_append!(v::FastVec{V}, els::FastVec{V}) where {V}
    oldlen = v.len
    v.len += els.len
    @assert(length(v.data) ≥ v.len)
    @inbounds copyto!(v.data, oldlen +1, els.data, 1, els.len)
    return v
end

"""
    prepend!(v::FastVec, els)

Prepends all items in `els` to the beginning of `v`, increasing the length `v` by `length(els)`. If there is not enough space,
grows `v`.
Note that if you made sure beforehand that the capacity of `v` is sufficient for the addition of these elements, consider
calling [`unsafe_prepend!`](@ref) instead, which avoids the length check.
"""
@inline function Base.prepend!(v::FastVec{V}, els) where {V}
    oldlen = v.len
    v.len += length(els)
    length(v.data) < v.len && resize!(v.data, overallocation(v.len))
    @inbounds copyto!(v.data, length(els) +1, v.data, 1, oldlen) # must always work correctly with overlapping
    @inbounds copyto!(v.data, els)
    return v
end

@inline function Base.prepend!(v::FastVec{V}, els::FastVec{V}) where {V}
    oldlen = v.len
    v.len += els.len
    length(v.data) < v.len && resize!(v.data, overallocation(v.len))
    @inbounds copyto!(v.data, els.len +1, v.data, 1, oldlen) # must always work correctly with overlapping
    @inbounds copyto!(v.data, 1, els.data, 1, els.len)
    return v
end

"""
    unsafe_prepend!(v::FastVec, els::AbstractVector)

Prepends all items in `els` to the beginning of `v`, increasing the length `v` by `length(els)`.
This function assumes that the internal buffer of `v` holds enough space to add at least all elements in `els`; if this is not
the case, it will lead to memory corruption. Call [`prepend!`](@ref) instead if you cannot guarantee the necessary buffer size.
"""
@inline function unsafe_prepend!(v::FastVec{V}, els) where {V}
    oldlen = v.len
    v.len += length(els)
    @assert(length(v.data) ≥ v.len)
    @inbounds copyto!(v.data, length(els) +1, v.data, 1, oldlen) # must always work correctly with overlapping
    @inbounds copyto!(v.data, els)
    return v
end

@inline function unsafe_prepend!(v::FastVec{V}, els::FastVec{V}) where {V}
    oldlen = v.len
    v.len += els.len
    @assert(length(v.data) ≥ v.len)
    @inbounds copyto!(v.data, els.len +1, v.data, 1, oldlen) # must always work correctly with overlapping
    @inbounds copyto!(v.data, 1, els.data, 1, els.len)
    return v
end

"""
    similar(v::FastVec)

Creates a FastVec of the same type and length as `v`. All the common variants to supply different element types or lengths are
also available; when changing the length, you might additionally specify the keyword argument `buffer` that also allows to
change the internal buffer size.
"""
Base.similar(v::FastVec{V}) where {V} = FastVec{V}(undef, v.len, buffer=length(v.data))
Base.similar(v::FastVec{V}, ::Type{S}) where {V,S} = FastVec{S}(undef, v.len, buffer=length(v.data))
Base.similar(::FastVec{V}, len::Integer; buffer::Integer=overallocation(len)) where {V} = FastVec{V}(undef, len; buffer)
Base.similar(::FastVec{V}, ::Type{S}, len::Integer; buffer::Integer=overallocation(len)) where {V,S} =
    FastVec{S}(undef, len; buffer)

Base.unsafe_convert(::Type{Ptr{V}}, v::FastVec{V}) where {V} = Base.unsafe_convert(Ptr{V}, v.data)

"""
    copyto!(dest::FastVec, doffs::Integer, src::FastVec, soffs::Integer, n::Integer)
    copyto!(dest::Array, doffs::Integer, src::FastVec, soffs::Integer, n::Integer)
    copyto!(dest::FastVec, doffs::Integer, src::Array, soffs::Integer, n::Integer)

Implements the standard `copyto!` operation between `FastVec`s and also mixed with source or destination as an array.
"""
@inline function Base.copyto!(dest::FastVec, doffs::Integer, src::FastVec, soffs::Integer, n::Integer)
    n == 0 && return dest
    n > 0 || Base._throw_argerror()
    @boundscheck checkbounds(dest, doffs:doffs+n-1)
    @boundscheck checkbounds(src, soffs:soffs+n-1)
    unsafe_copyto!(dest.data, doffs, src.data, soffs, n)
    return dest
end

@inline function Base.copyto!(dest::Array, doffs::Integer, src::FastVec, soffs::Integer, n::Integer)
    n == 0 && return dest
    n > 0 || Base._throw_argerror()
    @boundscheck checkbounds(dest, doffs:doffs+n-1)
    @boundscheck checkbounds(src, soffs:soffs+n-1)
    unsafe_copyto!(dest, doffs, src.data, soffs, n)
    return dest
end

@inline function Base.copyto!(dest::FastVec, doffs::Integer, src::Array, soffs::Integer, n::Integer)
    n == 0 && return dest
    n > 0 || Base._throw_argerror()
    @boundscheck checkbounds(dest, doffs:doffs+n-1)
    @boundscheck checkbounds(src, soffs:soffs+n-1)
    unsafe_copyto!(dest.data, doffs, src, soffs, n)
    return dest
end

"""
    resize!(v::FastVec, n::Integer)

Ensures that the internal buffer can hold at least `n` items (meaning that larger buffers will not be shrunk, but smaller ones
will be increased to exactly `n`) and sets the length of the vector to `n`.
"""
function Base.resize!(v::FastVec, n::Integer)
    n > v.len && resize!(v.data, n) # assume we know what we are doing, so no overallocation here
    v.len = n
    return v
end

# inspired by KristofferC's PushVector
"""
    finish!(v::FastVec)

Returns the `Vector` representation that internally underlies the FastVec instance. This function should only be called when no
further operations on the FastVec itself are carried out.
"""
finish!(v::FastVec) = resize!(v.data, v.len)

# This is how Julia internally grows vectors:
# size_t overallocation(size_t maxsize)
# {
#     if (maxsize < 8)
#         return 8;
#     // compute maxsize = maxsize + 4*maxsize^(7/8) + maxsize/8
#     // for small n, we grow faster than O(n)
#     // for large n, we grow at O(n/8)
#     // and as we reach O(memory) for memory>>1MB,
#     // this means we end by adding about 10% of memory each time
#     int exp2 = sizeof(maxsize) * 8 -
# #ifdef _P64
#         __builtin_clzll(maxsize);
# #else
#         __builtin_clz(maxsize);
# #endif
#     maxsize += ((size_t)1 << (exp2 * 7 / 8)) * 4 + maxsize / 8;
#     return maxsize;
# }
function overallocation(maxsize::I) where {I<:Integer}
    maxsize < I(8) && return I(8)
    exp2 = I(8) * sizeof(maxsize) - leading_zeros(maxsize)
    return maxsize + I(4(1 << (7exp2 ÷ 8)) + maxsize ÷ 8)
end

end<|MERGE_RESOLUTION|>--- conflicted
+++ resolved
@@ -44,11 +44,7 @@
 
 Base.IndexStyle(::FastVec) = IndexLinear()
 
-<<<<<<< HEAD
 Base.@inline function Base.setindex!(v::FastVec{V}, el::V, i::Int) where {V}
-=======
-Base.@propagate_inbounds function Base.setindex!(v::FastVec{V}, el, i::Int) where {V}
->>>>>>> 375c4e67
     @boundscheck checkbounds(v, i)
     @inbounds return v.data[i] = convert(V, el)
 end
