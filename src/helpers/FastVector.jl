module FastVector

export FastVec, prepare_push!, unsafe_push!, unsafe_append!, unsafe_prepend!, finish!
using ..PolynomialOptimization: @assert, resizable_array

# Julia exploits the sizehint!/push! combination very poorly (https://github.com/JuliaLang/julia/issues/24909). Here, we define
# a (limited) fast vector, which rectifies this issue. It is similar to the PushVectors.jl package, but allows for even more
# speed by allowing to drop the bounds check on push!. It also uses Julia's precise algorithm to determine the next size when
# growing.
"""
    FastVec{V}(undef, n::Integer; buffer::Integer=n)

Creates a new FastVec, which is a vector of elements of type `V`. The elements are initially undefined; there are `n` items.
The vector has a capacity of size `buffer`; while it can hold arbitrarily many, pushing to the vector is fast as long as the
capacity is not exceeded.
"""
mutable struct FastVec{V} <: AbstractVector{V}
    # We could in principle make this more compact by redefining Julia's internal jl_array_t structure (which already has the
    # length, but let's keep up compatibility)
    const data::Vector{V}
    len::Int

    function FastVec{V}(::UndefInitializer, n::Integer; buffer::Integer=n) where {V}
        buffer ≥ n || error("The buffer must not be smaller than the number of elements")
        new{V}(isbitstype(V) ? resizable_array(V, buffer) : Vector{V}(undef, buffer), n)
    end
end

"""
    FastVec{V}(; buffer::Integer=0)

Shorthand to create an empty FastVec with a certain buffer size.
"""
FastVec{V}(; buffer::Integer=0) where {V} = FastVec{V}(undef, 0; buffer)

Base.size(v::FastVec) = (v.len,)
Base.strides(v::FastVec) = strides(v.data)
Base.elsize(v::FastVec) = Base.elsize(v.data)

iterate(v::FastVec, i=1) = (@inline; (i % UInt) - 1 < length(v) ? (@inbounds v.data[i], i + 1) : nothing)

# Similar to unsafe_cast in SimplePolynomials, but we only want to skip the checks if our given type is not larger than the
# target, because only then we can ensure validity base on the nonnegativity of the length.
unsafe_upcast(T::Type{<:Signed}, x::Signed) = T(x)
unsafe_upcast(T::Type{<:Unsigned}, x::Unsigned) = T(x)
function unsafe_upcast(T::Type{S}, x::Unsigned) where {S<:Signed} # assume the unsigned value does not have the top bit set
    if sizeof(T) == sizeof(x)
        return Core.bitcast(T, x)
    else
        return T(x)
    end
end
function unsafe_upcast(T::Type{U}, x::Signed) where {U<:Unsigned} # assume the signed value is not negative
    if sizeof(T) == sizeof(x)
        return Core.bitcast(T, x)
    else
        return T(x)
    end
end

Base.@propagate_inbounds function Base.getindex(v::FastVec, i::Int)
    @boundscheck checkbounds(v, i)
    @inbounds return v.data[i]
end

Base.IndexStyle(::FastVec) = IndexLinear()

Base.@propagate_inbounds function Base.setindex!(v::FastVec{V}, el, i::Int) where {V}
    @boundscheck checkbounds(v, i)
    @inbounds return v.data[i] = convert(V, el)
end

Base.length(v::FastVec) = v.len

"""
    sizehint!(v::FastVec, len::Integer)

Changes the size of the internal buffer that is kept available to quickly manage pushing into the vector. If len is smaller
than the actual length of this vector, this is a no-op.
"""
@inline function Base.sizehint!(v::FastVec, len::Integer)
    len ≥ length(v.data) && resize!(v.data, unsafe_upcast(UInt, len))
    return v
end

"""
    empty!(v::FastVec)

Clears the vector without freeing the internal buffer.
"""
@inline function Base.empty!(v::FastVec)
    v.len = 0
    return v
end

"""
    prepare_push!(v::FastVec, new_items::Integer)

Prepares pushing (or appending) at last `new_items` in the future, in one or multiple calls. This ensures that the internal
buffer is large enough to hold all the new items that will be pushed without allocations in between.
"""
@inline function prepare_push!(v::FastVec, new_items::Integer)
    @boundscheck(new_items ≥ 0 || error("prepare_push! expects a positive number of items"))
    length(v.data) - v.len < new_items && resize!(v.data, overallocation(unsafe_upcast(UInt, v.len + new_items)))
    return v
end

"""
    push!(v::FastVec, el)

Adds `el` to the end of `v`, increasing the length of `v` by one. If there is not enough space, grows `v`.
Note that if you made sure beforehand that the capacity of `v` is sufficient for the addition of this element, consider calling
[`unsafe_push!`](@ref) instead, which avoids the length check.
"""
@inline function Base.push!(v::FastVec{V}, el) where {V}
    elV = convert(V, el)
    v.len += 1
    length(v.data) < v.len && resize!(v.data, overallocation(unsafe_upcast(UInt, v.len)))
    @inbounds v.data[v.len] = elV
    return v
end

"""
    unsafe_push!(v::FastVec, el)

Adds `el` to the end of `v`, increasing the length of `v` by one.
This function assumes that the internal buffer of `v` holds enough space to add at least one element; if this is not the case,
it will lead to memory corruption. Call [`push!`](@ref) instead if you cannot guarantee the necessary buffer size.
"""
@inline function unsafe_push!(v::FastVec{V}, el) where {V}
    elV = convert(V, el)
    v.len += 1
    @assert(length(v.data) ≥ v.len)
    @inbounds v.data[v.len] = elV
    return v
end

@inline function unsafe_push!(v::FastVec{V}, els...) where {V}
    # we don't need calls to copyto! here - the size of els is completely known and probably quite small, so let's inline
    @assert(length(v.data) ≥ v.len + length(els))
    for el in els
        @inbounds v.data[v.len += 1] = convert(V, el)
    end
    return v
end

"""
    insert!(v::FastVec, index::Integer, el)

Insert an `el` into `v` at the given `index`. `index` is the index of `item` in the resulting `v`.
Note that if you made sure beforehand that the capacity of `v` is sufficient for the addition of this element, consider calling
[`unsafe_insert!`](@ref) instead, which avoids the length check.
"""
@inline function Base.insert!(v::FastVec{V}, index::Integer, el) where {V}
    @boundscheck(1 ≤ index ≤ v.len +1 || throw(BoundsError(v, index)))
    elV = convert(V, el)
    v.len += 1
    length(v.data) < v.len && resize!(v.data, overallocation(unsafe_upcast(UInt, v.len)))
    @inbounds copyto!(v.data, index +1, v.data, index, v.len - index)
    @inbounds v.data[index] = el
    return v
end

"""
    unsafe_insert!(v::FastVec, index::Integer, el)

Insert an `el` into `v` at the given `index`. `index` is the index of `item` in the resulting `v`.
This function assumes that the internal buffer of `v` holds enough space to add at least one element; if this is not the case,
it will lead to memory corruption. Call [`insert!`](@ref) instead if you cannot guarantee the necessary buffer size.
"""
@inline function unsafe_insert!(v::FastVec{V}, index::Integer, el) where {V}
    @assert(1 ≤ index ≤ v.len +1 || throw(BoundsError(v, index)))
    elV = convert(V, el)
    v.len += 1
    @inbounds copyto!(v.data, index +1, v.data, index, v.len - index)
    @inbounds v.data[index] = el
    return v
end

"""
    append!(v::FastVec, els)

Appends all items in `els` to the end of `v`, increasing the length of `v` by `length(els)`. If there is not enough space,
grows `v`.
Note that if you made sure beforehand that the capacity of `v` is sufficient for the addition of these elements, consider
calling [`unsafe_append!`](@ref) instead, which avoids the length check.
"""
@inline function Base.append!(v::FastVec, els)
    oldlen = v.len
    v.len += length(els)
    length(v.data) < v.len && resize!(v.data, overallocation(unsafe_upcast(UInt, v.len)))
    @inbounds copyto!(v.data, oldlen +1, els, 1, length(els))
    return v
end

@inline function Base.append!(v::FastVec{V}, els::FastVec{V}) where {V}
    oldlen = v.len
    v.len += els.len
    length(v.data) < v.len && resize!(v.data, overallocation(unsafe_upcast(UInt, v.len)))
    @inbounds copyto!(v.data, oldlen +1, els.data, 1, els.len)
    return v
end

"""
    unsafe_append!(v::FastVec, els)

Appends all items in `els` to the end of `v`, increasing the length of `v` by `length(els)`.
This function assumes that the internal buffer of `v` holds enough space to add at least all elements in `els`; if this is not
the case, it will lead to memory corruption. Call [`append!`](@ref) instead if you cannot guarantee the necessary buffer size.
"""
@inline function unsafe_append!(v::FastVec, els)
    oldlen = v.len
    v.len += length(els)
    @assert(length(v.data) ≥ v.len)
    @inbounds copyto!(v.data, oldlen +1, els, 1, length(els))
    return v
end

@inline function unsafe_append!(v::FastVec{V}, els::FastVec{V}) where {V}
    oldlen = v.len
    v.len += els.len
    @assert(length(v.data) ≥ v.len)
    @inbounds copyto!(v.data, oldlen +1, els.data, 1, els.len)
    return v
end

"""
    prepend!(v::FastVec, els)

Prepends all items in `els` to the beginning of `v`, increasing the length `v` by `length(els)`. If there is not enough space,
grows `v`.
Note that if you made sure beforehand that the capacity of `v` is sufficient for the addition of these elements, consider
calling [`unsafe_prepend!`](@ref) instead, which avoids the length check.
"""
@inline function Base.prepend!(v::FastVec, els)
    oldlen = v.len
    v.len += length(els)
    length(v.data) < v.len && resize!(v.data, overallocation(unsafe_upcast(UInt, v.len)))
    @inbounds copyto!(v.data, length(els) +1, v.data, 1, oldlen) # must always work correctly with overlapping
    @inbounds copyto!(v.data, els)
    return v
end

@inline function Base.prepend!(v::FastVec{V}, els::FastVec{V}) where {V}
    oldlen = v.len
    v.len += els.len
    length(v.data) < v.len && resize!(v.data, overallocation(unsafe_upcast(UInt, v.len)))
    @inbounds copyto!(v.data, els.len +1, v.data, 1, oldlen) # must always work correctly with overlapping
    @inbounds copyto!(v.data, 1, els.data, 1, els.len)
    return v
end

"""
    unsafe_prepend!(v::FastVec, els::AbstractVector)

Prepends all items in `els` to the beginning of `v`, increasing the length `v` by `length(els)`.
This function assumes that the internal buffer of `v` holds enough space to add at least all elements in `els`; if this is not
the case, it will lead to memory corruption. Call [`prepend!`](@ref) instead if you cannot guarantee the necessary buffer size.
"""
@inline function unsafe_prepend!(v::FastVec, els)
    oldlen = v.len
    v.len += length(els)
    @assert(length(v.data) ≥ v.len)
    @inbounds copyto!(v.data, length(els) +1, v.data, 1, oldlen) # must always work correctly with overlapping
    @inbounds copyto!(v.data, els)
    return v
end

@inline function unsafe_prepend!(v::FastVec{V}, els::FastVec{V}) where {V}
    oldlen = v.len
    v.len += els.len
    @assert(length(v.data) ≥ v.len)
    @inbounds copyto!(v.data, els.len +1, v.data, 1, oldlen) # must always work correctly with overlapping
    @inbounds copyto!(v.data, 1, els.data, 1, els.len)
    return v
end

"""
    splice!(v::FastVec, index::Integer, [replacement]) -> item

Remove the item at the given index, and return the removed item. Subsequent items are shifted left to fill the resulting gap.
If specified, replacement values from an ordered collection will be spliced in place of the removed item.
No unsafe version of this function exists.
To insert `replacement` before an index `n` without removing any items, use `splice!(collection, n:n-1, replacement)`.
"""
function Base.splice!(v::FastVec, i::Integer, ins=Base._default_splice)
    x = v[i]
    m = length(ins)
    @inbounds if m == 0
        deleteat!(v, i)
    elseif m == 1
        v.data[i] = first(ins)
    else
        v.len += m -1
        length(v.data) < v.len && resize!(v.data, overallocation(unsafe_upcast(UInt, v.len)))
        copyto!(v.data, i + m, v.data, i +1, v.len - m - i +1)
        k = 0
        for x in ins
            v.data[i+k] = x
            k += 1
        end
    end
    return x
end

function Base.splice!(v::FastVec, r::AbstractUnitRange{<:Integer}, ins=Base._default_splice)
    x = v[r]
    m = length(ins)
    if m == 0
        deleteat!(v, r)
        return x
    end

    n = v.len
    f = first(r)
    l = last(r)
    d = length(r)

    @inbounds if m < d
        delta = d - m
        copyto!(v.data, l - delta +1, v.data, l +1, n - f - delta)
        v.len -= delta
    elseif m > d
        delta = m - d
        v.len += delta
        length(v.data) < v.len && resize!(v.data, overallocation(unsafe_upcast(UInt, v.len)))
        copyto!(v.data, l + delta +1, v.data, l +1, n - l)
    end

    k = f
    @inbounds for y in ins
        v.data[k] = y
        k += 1
    end
    return x
end

"""
    similar(v::FastVec)

Creates a FastVec of the same type and length as `v`. All the common variants to supply different element types or lengths are
also available; when changing the length, you might additionally specify the keyword argument `buffer` that also allows to
change the internal buffer size.
"""
Base.similar(v::FastVec{V}) where {V} = FastVec{V}(undef, v.len, buffer=length(v.data))
Base.similar(v::FastVec{V}, ::Type{S}) where {V,S} = FastVec{S}(undef, v.len, buffer=length(v.data))
Base.similar(::FastVec{V}, len::Integer; buffer::Integer=overallocation(len)) where {V} = FastVec{V}(undef, len; buffer)
Base.similar(::FastVec{V}, ::Type{S}, len::Integer; buffer::Integer=overallocation(len)) where {V,S} =
    FastVec{S}(undef, len; buffer)

Base.unsafe_convert(::Type{Ptr{V}}, v::FastVec{V}) where {V} = Base.unsafe_convert(Ptr{V}, v.data)

"""
    copyto!(dest::FastVec, doffs::Integer, src::FastVec, soffs::Integer, n::Integer)
    copyto!(dest::Array, doffs::Integer, src::FastVec, soffs::Integer, n::Integer)
    copyto!(dest::FastVec, doffs::Integer, src::Array, soffs::Integer, n::Integer)

Implements the standard `copyto!` operation between `FastVec`s and also mixed with source or destination as an array.
"""
@inline function Base.copyto!(dest::FastVec, doffs::Integer, src::FastVec, soffs::Integer, n::Integer)
    n == 0 && return dest
    n > 0 || Base._throw_argerror()
    @boundscheck checkbounds(dest, doffs:doffs+n-1)
    @boundscheck checkbounds(src, soffs:soffs+n-1)
    unsafe_copyto!(dest.data, doffs, src.data, soffs, n)
    return dest
end

@inline function Base.copyto!(dest::Array, doffs::Integer, src::FastVec, soffs::Integer, n::Integer)
    n == 0 && return dest
    n > 0 || Base._throw_argerror()
    @boundscheck checkbounds(dest, doffs:doffs+n-1)
    @boundscheck checkbounds(src, soffs:soffs+n-1)
    unsafe_copyto!(dest, doffs, src.data, soffs, n)
    return dest
end

@inline function Base.copyto!(dest::FastVec, doffs::Integer, src::Array, soffs::Integer, n::Integer)
    n == 0 && return dest
    n > 0 || Base._throw_argerror()
    @boundscheck checkbounds(dest, doffs:doffs+n-1)
    @boundscheck checkbounds(src, soffs:soffs+n-1)
    unsafe_copyto!(dest.data, doffs, src, soffs, n)
    return dest
end

"""
    resize!(v::FastVec, n::Integer)

Ensures that the internal buffer can hold at least `n` items (meaning that larger buffers will not be shrunk, but smaller ones
will be increased to exactly `n`) and sets the length of the vector to `n`.
"""
function Base.resize!(v::FastVec, n::Integer)
<<<<<<< HEAD
    n > v.len && resize!(v.data, unsafe_upcast(UInt, n)) # assume we know what we are doing, so no overallocation here
=======
    n > length(v.data) && resize!(v.data, n) # assume we know what we are doing, so no overallocation here
>>>>>>> 413dc71c
    v.len = n
    return v
end

"""
<<<<<<< HEAD
    deleteat!(a::FastVec, i)

Remove the item at the given `i` and return the modified `a`. Subsequent items are shifted to fill the resulting gap. The
internal buffer size is not modified. The index must be either an integer or a unit range.
=======
    deleteat!(a::FastVec, i::Integer)

Remove the item at the given `i` and return the modified `a`. Subsequent items are shifted to fill the resulting gap. The
internal buffer size is not modified. Only the integer argument variant is supported for `FastVec`.
>>>>>>> 413dc71c
"""
function Base.deleteat!(v::FastVec, i::Integer)
    @inbounds for j in i:v.len-1
        v.data[j] = v.data[j+1]
    end
    v.len -= 1
    return v
end

<<<<<<< HEAD
Base.@propagate_inbounds function Base.deleteat!(v::FastVec, i::AbstractUnitRange)
    copyto!(v.data, first(i), v.data, last(i) +1, v.len - last(i))
    v.len -= length(i)
    return v
end

=======
>>>>>>> 413dc71c
@inline function Base._deleteend!(v::FastVec, delta::Integer)
    @boundscheck checkbounds(v, v.len - delta +1)
    v.len -= delta
    return v
end

<<<<<<< HEAD
=======
function Base._growbeg!(v::FastVec, delta::Integer)
    delta = Int(delta)
    delta == 0 && return # avoid attempting to index off the end
    delta >= 0 || throw(ArgumentError("grow requires delta >= 0"))
    if v.len + delta ≤ length(v.data)
        @inbounds copyto!(v.data, delta +1, v.data, 1, v.len)
    else
        newdelta = (v.len + delta) - length(v.data)
        Base._growbeg!(v.data, newdelta)
        @inbounds copyto!(v.data, delta +1, v.data, newdelta +1, v.len) # unfortunately, we have to copy twice
    end
    v.len += delta
    return v
end

function Base._growend!(v::FastVec, delta::Integer)
    delta = Int(delta)
    delta >= 0 || throw(ArgumentError("grow requires delta >= 0"))
    v.len + delta ≤ length(v.data) || Base._growend!(v.data, delta - (length(v.data) - v.len))
    v.len += delta
    return v
end

function Base._growat!(v::FastVec, i::Integer, delta::Integer)
    delta = Int(delta)
    i = Int(i)
    i == 1 && return Base._growbeg!(v, delta)
    len = v.len
    i == len + 1 && return Base._growend!(v, delta)
    delta ≥ 0 || throw(ArgumentError("grow requires delta >= 0"))
    1 < i ≤ len || throw(BoundsError(v, i))
    if v.len + delta ≤ length(v.data)
        @inbounds copyto!(v.data, i + delta, v.data, i, v.len - i +1)
    else
        newdelta = (v.len + delta) - length(v.data)
        Base._growat!(v.data, i, newdelta)
        @inbounds copyto!(v.data, i + delta, v.data, i + newdelta, v.len - i +1)
    end
    v.len += delta
    return v
end

>>>>>>> 413dc71c
# inspired by KristofferC's PushVector
"""
    finish!(v::FastVec)

Returns the `Vector` representation that internally underlies the FastVec instance. This function should only be called when no
further operations on the FastVec itself are carried out.
"""
finish!(v::FastVec) = resize!(v.data, unsafe_upcast(UInt, v.len))

# This is how Julia internally grows vectors:
# size_t overallocation(size_t maxsize)
# {
#     if (maxsize < 8)
#         return 8;
#     // compute maxsize = maxsize + 4*maxsize^(7/8) + maxsize/8
#     // for small n, we grow faster than O(n)
#     // for large n, we grow at O(n/8)
#     // and as we reach O(memory) for memory>>1MB,
#     // this means we end by adding about 10% of memory each time
#     int exp2 = sizeof(maxsize) * 8 -
# #ifdef _P64
#         __builtin_clzll(maxsize);
# #else
#         __builtin_clz(maxsize);
# #endif
#     maxsize += ((size_t)1 << (exp2 * 7 / 8)) * 4 + maxsize / 8;
#     return maxsize;
# }
function overallocation(maxsize::I) where {I<:Integer}
    maxsize < I(8) && return I(8)
    exp2 = I(8) * sizeof(maxsize) - leading_zeros(maxsize)
    return maxsize + I(4(1 << (7exp2 ÷ 8)) + maxsize ÷ 8)
end

end<|MERGE_RESOLUTION|>--- conflicted
+++ resolved
@@ -391,27 +391,16 @@
 will be increased to exactly `n`) and sets the length of the vector to `n`.
 """
 function Base.resize!(v::FastVec, n::Integer)
-<<<<<<< HEAD
-    n > v.len && resize!(v.data, unsafe_upcast(UInt, n)) # assume we know what we are doing, so no overallocation here
-=======
-    n > length(v.data) && resize!(v.data, n) # assume we know what we are doing, so no overallocation here
->>>>>>> 413dc71c
+    n > length(v.data) && resize!(v.data, unsafe_upcast(UInt, n)) # assume we know what we are doing, so no overallocation here
     v.len = n
     return v
 end
 
 """
-<<<<<<< HEAD
     deleteat!(a::FastVec, i)
 
 Remove the item at the given `i` and return the modified `a`. Subsequent items are shifted to fill the resulting gap. The
 internal buffer size is not modified. The index must be either an integer or a unit range.
-=======
-    deleteat!(a::FastVec, i::Integer)
-
-Remove the item at the given `i` and return the modified `a`. Subsequent items are shifted to fill the resulting gap. The
-internal buffer size is not modified. Only the integer argument variant is supported for `FastVec`.
->>>>>>> 413dc71c
 """
 function Base.deleteat!(v::FastVec, i::Integer)
     @inbounds for j in i:v.len-1
@@ -421,23 +410,18 @@
     return v
 end
 
-<<<<<<< HEAD
 Base.@propagate_inbounds function Base.deleteat!(v::FastVec, i::AbstractUnitRange)
     copyto!(v.data, first(i), v.data, last(i) +1, v.len - last(i))
     v.len -= length(i)
     return v
 end
 
-=======
->>>>>>> 413dc71c
 @inline function Base._deleteend!(v::FastVec, delta::Integer)
     @boundscheck checkbounds(v, v.len - delta +1)
     v.len -= delta
     return v
 end
 
-<<<<<<< HEAD
-=======
 function Base._growbeg!(v::FastVec, delta::Integer)
     delta = Int(delta)
     delta == 0 && return # avoid attempting to index off the end
@@ -480,7 +464,6 @@
     return v
 end
 
->>>>>>> 413dc71c
 # inspired by KristofferC's PushVector
 """
     finish!(v::FastVec)
