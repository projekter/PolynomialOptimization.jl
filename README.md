--- conflicted
+++ resolved
@@ -2,39 +2,6 @@
 [![Build status (Github Actions)](https://github.com/projekter/PolynomialOptimization.jl/workflows/CI/badge.svg)](https://github.com/projekter/PolynomialOptimization.jl/actions)
 [![codecov.io](http://codecov.io/github/projekter/PolynomialOptimization.jl/coverage.svg?branch=main)](http://codecov.io/github/projekter/PolynomialOptimization.jl?branch=main)
 
-<<<<<<< HEAD
-`PolynomialOptimization` is a Julia package that allows to easily optimize large-scale polynomial optimization problems.
-It builds on `MultivariatePolynomials` to provide a concise interface for the specification of the problem and allows to
-directly control the problem's sparsity using correlative sparsity, (chordal) term sparsity, and a combination of both. It also
-supports complex-valued problems and positive semidefinite constraints, and allows to extract solutions even for sparse
-problems.
-It _directly_ interfaces the solvers [Mosek](https://www.mosek.com/) (version 10 strongly preferred, less features available
-with version 9), [COSMO](https://oxfordcontrol.github.io/COSMO.jl/stable/),
-and [Hypatia](https://github.com/chriscoey/Hypatia.jl), without using `JuMP`. Despite `JuMP` being very performant for a
-modelling framework, it introduces a significant overhead that is omitted in this way.
-
-## About this branch
-This branch implements the [STRIDE solver](https://doi.org/10.1007/s10107-022-01912-6) and provides the `:STRIDE` algorithm
-as an interface to `PolynomialOptimization`. Note that STRIDE requires local optimizer. If none is specified, by default
-LANCELOT is invoked (see also the notes on the `lancelot` branch).
-We also do not perform the BFGS step that is detailed in the solver. Experiments (including their own code) have not shown any
-significant advantage of this step (see also the `stride-experiments` branch).
-In general, STRIDE does not appear to perform particularly well.
-
-## Compatibility notice
-Currently, the required complex-valued functionality depends on a not-yet-merged request in
-[`MultivariatePolynomials`](https://github.com/JuliaAlgebra/MultivariatePolynomials.jl/pull/213). For this reason, the package
-is not available on the registry at this moment. You have to manually install the necessary parts:
-```
-julia> ]
-pkg> add https://github.com/projekter/MultivariatePolynomials.jl
-pkg> add https://github.com/projekter/DynamicPolynomials.jl.git
-pkg> add https://github.com/projekter/PolynomialOptimization.jl.git
-```
-
-Note that with regard to solvers, by far the most superior performance is obtained using Mosek. All features are available only
-with the latest version.
-=======
 # PolynomialOptimization.jl
 
 `PolynomialOptimization` is a Julia package that allows to easily optimize large-scale polynomial optimization problems.
@@ -45,4 +12,11 @@
 [COPT](https://www.shanshu.ai/copt), [Hypatia](https://github.com/jump-dev/Hypatia.jl), [Mosek](https://www.mosek.com/), and
 [SCS](https://github.com/cvxgrp/scs) without using `JuMP`, avoiding this bottleneck so that indeed almost all the time is spent
 in the solver, not in the problem formulation.
->>>>>>> fb1610a2
+
+## About this branch
+This branch implements the [STRIDE solver](https://doi.org/10.1007/s10107-022-01912-6) and provides the `:STRIDE` algorithm
+as an interface to `PolynomialOptimization`. Note that STRIDE requires local optimizer. If none is specified, by default
+LANCELOT is invoked (see also the notes on the `lancelot` branch).
+We also do not perform the BFGS step that is detailed in the solver. Experiments (including their own code) have not shown any
+significant advantage of this step (see also the outdated `stride-experiments` branch).
+In general, STRIDE does not appear to perform particularly well.