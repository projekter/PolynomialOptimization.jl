--- conflicted
+++ resolved
@@ -2,7 +2,17 @@
 [![Build status (Github Actions)](https://github.com/projekter/PolynomialOptimization.jl/workflows/CI/badge.svg)](https://github.com/projekter/PolynomialOptimization.jl/actions)
 [![codecov.io](http://codecov.io/github/projekter/PolynomialOptimization.jl/coverage.svg?branch=main)](http://codecov.io/github/projekter/PolynomialOptimization.jl?branch=main)
 
-<<<<<<< HEAD
+# PolynomialOptimization.jl
+
+`PolynomialOptimization` is a Julia package that allows to easily optimize large-scale polynomial optimization problems.
+It builds on `MultivariatePolynomials` to provide a concise interface for the specification of the problem and allows to apply
+many kinds of sparsity methods. It also fully supports complex-valued problems and positive semidefinite constraints and allows
+to extract solutions even for sparse problems.
+It _directly_ interfaces the solvers [Clarabel](https://github.com/oxfordcontrol/Clarabel.jl),
+[COPT](https://www.shanshu.ai/copt), [Hypatia](https://github.com/jump-dev/Hypatia.jl), [Mosek](https://www.mosek.com/), and
+[SCS](https://github.com/cvxgrp/scs) without using `JuMP`, avoiding this bottleneck so that indeed almost all the time is spent
+in the solver, not in the problem formulation.
+
 ## About this branch
 
 This branch provides an interface to the [LANCELOT sovler](https://github.com/ralna/GALAHAD). LANCELOT is a sophisticated
@@ -11,22 +21,7 @@
 
 - We call `LANCELOT_simple`, which does not make use of all the potential sophistication LANCELOT provides as regards the use
   of variables.
-- You will have to download and compile the GALAHAD library first using the GFortran compiler (at least version 9). Since
-  LANCELOT currently only has a Fortran interface, we need to rely on compiler internals to call it. Memory corruption will
-  definitely occur if the library was compiled with a version of GFortran smaller than 9 or e.g., Intel Fortran. Both use
-  different formats for the array descriptors.
-- You will have to set up an environment variable `JULIA_GALAHAD_LIBRARY_PATH` containing the path to the `libgalahad_double_d`
-  shared library whenever you import `PolynomialOptimization`. If this variable is not present, you'll be asked for the file
-  path every you import the package.
-=======
-# PolynomialOptimization.jl
->>>>>>> 1e64f3c8
-
-`PolynomialOptimization` is a Julia package that allows to easily optimize large-scale polynomial optimization problems.
-It builds on `MultivariatePolynomials` to provide a concise interface for the specification of the problem and allows to apply
-many kinds of sparsity methods. It also fully supports complex-valued problems and positive semidefinite constraints and allows
-to extract solutions even for sparse problems.
-It _directly_ interfaces the solvers [Clarabel](https://github.com/oxfordcontrol/Clarabel.jl),
-[COPT](https://www.shanshu.ai/copt), [Hypatia](https://github.com/jump-dev/Hypatia.jl), [Mosek](https://www.mosek.com/), and
-[SCS](https://github.com/cvxgrp/scs) without using `JuMP`, avoiding this bottleneck so that indeed almost all the time is spent
-in the solver, not in the problem formulation.+- We use `Galahad.jl` for the pre-packaged binary to access LANCELOT (and a mechanism provide your own library, if you wish),
+  though we use our own wrapper for LANCELOT. Since LANCELOT currently only has a Fortran interface, we need to rely on
+  compiler internals to call it. Memory corruption will definitely occur if the library was compiled with a version of GFortran
+  smaller than 9 or e.g., Intel Fortran. Both use different formats for the array descriptors.