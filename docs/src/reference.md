# Reference

```@meta
CurrentModule = PolynomialOptimization
```

# Optimization reference
This reference page lists all functions that are relevant for polynomial optimization.

## Problem definition
```@docs
Problem
poly_problem(::P) where {P<:AbstractPolynomialLike}
variables
nvariables
isreal
```

## Relaxations
Types and functions related to relaxations of polynomial optimization problems are found in the submodule `Relaxation`. The
types in this module are mostly not exported, so that a qualified name is required.
```@meta
CurrentModule = PolynomialOptimization.Relaxation
```
```@docs
AbstractRelaxation
poly_problem(::AbstractRelaxation)
basis
MultivariatePolynomials.degree(::AbstractRelaxation)
groupings
iterate!(::AbstractRelaxation)
Core.Type(::Problem, ::Tuple{Vararg{Any}})
RelaxationGroupings
```

### Relaxations based on a global basis
```@docs
<<<<<<< HEAD
poly_solutions
poly_solutions_heuristic
poly_all_solutions
poly_solution_badness
optimality_certificate
moment_matrix
last_moments
last_objective
=======
AbstractRelaxationBasis
Dense
Newton
Custom
>>>>>>> 375c4e67
```

### Relaxations based on individual sparsity
```@docs
<<<<<<< HEAD
AbstractSparsity
SparsityNone
=======
AbstractRelaxationSparse
>>>>>>> 375c4e67
SparsityCorrelative
SparsityTerm
SparsityTermBlock
SparsityTermChordal
SparsityCorrelativeTerm
TermMode
```

## Optimization and problem solutions
```@meta
CurrentModule = PolynomialOptimization
```
```@docs
poly_optimize
Result
poly_problem(::Result)
optimality_certificate
poly_all_solutions
poly_solutions
poly_solution_badness
moment_matrix
MomentVector
```

<<<<<<< HEAD
## SpecBM
While the solver was implemented for the purpose of being used within `PolynomialOptimization`, it also works as a standalone
routine (and could in principle be a separate package). SpecBM is a
[spectral bundle algorithm for primal semidefinite programs](https://doi.org/10.48550/arXiv.2307.07651) and is based on the
assumption that the optimal dual solution has low rank; indeed, in polynomial optimizations, if there is an optimal point for
the problem that can be encoded in the chosen basis, then this automatically gives rise to a rank-one semidefinite encoding of
this point.
The implementation also allows for free variables and multiple semidefinite constraints and contains further improvements
compared to the [reference implementation](https://github.com/soc-ucsd/specBM). It requires either Hypatia or a very recent
version of Mosek as subsolvers.
```@docs
specbm_primal
SpecBMResult
```

## FastVector
To improve the speed in some implementation details, `PolynomialOptimization` provides a "fast" vector type. This is basically
just a wrapper around the stdlib `Vector`; however, it actually takes proper advantage of sizehints. The fact that Julia does
this badly has been known for quite some time ([#24909](https://github.com/JuliaLang/julia/issues/24909)), but the default
implementation has not changed. Our own `FastVec` is a bit more specific than the
[PushVector](https://github.com/tpapp/PushVectors.jl), but also allows for more aggressive optimization.
```@docs
FastVec
Base.sizehint!(::FastVec, ::Integer)
prepare_push!
Base.push!(::FastVec{V}, el) where {V}
unsafe_push!
Base.append!(::FastVec{V}, ::AbstractVector) where {V}
unsafe_append!
Base.prepend!(::FastVec{V}, ::AbstractVector) where {V}
unsafe_prepend!
Base.similar(::FastVec{V}) where {V}
finish!
```

## PackedMatrices
The SpecBM solver works with matrices in packed storage format. There are a lot of LAPACK routines that natively support this
format, which offers superior storage (at the cost of worse runtime and precision); however, Julia does not natively provide
a convenient way to work with packed matrices or even just wrapper functions. The submodule `PackedMatrices` provides this
functionality (though not every LAPACK function was exported; the development was guided by what was needed for
`PolynomialOptimization`).

```@meta
CurrentModule = PolynomialOptimization.PackedMatrices
```
### The PackedMatrix
```@docs
PackedMatrix
PackedMatrix(::Integer, ::AbstractVector{R}, ::Symbol) where {R}
PackedMatrix{R}(::UndefInitializer, ::Integer, ::Symbol) where {R}
PackedMatrix(::Symmetric{R,<:AbstractMatrix{R}}) where {R}
PackedMatrixUpper
PackedMatrixLower
PackedMatrixUnscaled
PackedMatrixScaled
packedsize
packed_isupper
packed_islower
packed_isscaled
PackedDiagonalIterator
rmul_diags!
rmul_offdiags!
lmul_diags!
lmul_offdiags!
packed_scale!
packed_unscale!
getindex
setindex!
vec(::PackedMatrix)
Matrix{R}(::PackedMatrixUnscaled{R}) where {R}
```
### LAPACK wrappers
Note that unless noted, these functions are only wrappers for real-valued LAPACK functions. No other data types than native single and double precision are therefore supported.
```@docs
spev!
spevd!
spevx!
pptrf!
spmv!
spr!
tpttr!
trttp!
gemmt!
```
### Extensions in LinearAlgebra
```@docs
axpy!
mul!
spr!(::Any, ::AbstractVector, ::PackedMatrix)
dot
eigen!
eigvals
eigvals!
eigmin!
eigmax!
cholesky!
isposdef
=======
## Newton polytope construction (manually)
Note that using these functions is usually not necessary; construct a [`Newton`](@ref Relaxation.Newton) relaxation instead.
```@docs
Newton.halfpolytope
Newton.halfpolytope_from_file
>>>>>>> 375c4e67
```<|MERGE_RESOLUTION|>--- conflicted
+++ resolved
@@ -35,31 +35,15 @@
 
 ### Relaxations based on a global basis
 ```@docs
-<<<<<<< HEAD
-poly_solutions
-poly_solutions_heuristic
-poly_all_solutions
-poly_solution_badness
-optimality_certificate
-moment_matrix
-last_moments
-last_objective
-=======
 AbstractRelaxationBasis
 Dense
 Newton
 Custom
->>>>>>> 375c4e67
 ```
 
 ### Relaxations based on individual sparsity
 ```@docs
-<<<<<<< HEAD
-AbstractSparsity
-SparsityNone
-=======
 AbstractRelaxationSparse
->>>>>>> 375c4e67
 SparsityCorrelative
 SparsityTerm
 SparsityTermBlock
@@ -84,109 +68,9 @@
 MomentVector
 ```
 
-<<<<<<< HEAD
-## SpecBM
-While the solver was implemented for the purpose of being used within `PolynomialOptimization`, it also works as a standalone
-routine (and could in principle be a separate package). SpecBM is a
-[spectral bundle algorithm for primal semidefinite programs](https://doi.org/10.48550/arXiv.2307.07651) and is based on the
-assumption that the optimal dual solution has low rank; indeed, in polynomial optimizations, if there is an optimal point for
-the problem that can be encoded in the chosen basis, then this automatically gives rise to a rank-one semidefinite encoding of
-this point.
-The implementation also allows for free variables and multiple semidefinite constraints and contains further improvements
-compared to the [reference implementation](https://github.com/soc-ucsd/specBM). It requires either Hypatia or a very recent
-version of Mosek as subsolvers.
-```@docs
-specbm_primal
-SpecBMResult
-```
-
-## FastVector
-To improve the speed in some implementation details, `PolynomialOptimization` provides a "fast" vector type. This is basically
-just a wrapper around the stdlib `Vector`; however, it actually takes proper advantage of sizehints. The fact that Julia does
-this badly has been known for quite some time ([#24909](https://github.com/JuliaLang/julia/issues/24909)), but the default
-implementation has not changed. Our own `FastVec` is a bit more specific than the
-[PushVector](https://github.com/tpapp/PushVectors.jl), but also allows for more aggressive optimization.
-```@docs
-FastVec
-Base.sizehint!(::FastVec, ::Integer)
-prepare_push!
-Base.push!(::FastVec{V}, el) where {V}
-unsafe_push!
-Base.append!(::FastVec{V}, ::AbstractVector) where {V}
-unsafe_append!
-Base.prepend!(::FastVec{V}, ::AbstractVector) where {V}
-unsafe_prepend!
-Base.similar(::FastVec{V}) where {V}
-finish!
-```
-
-## PackedMatrices
-The SpecBM solver works with matrices in packed storage format. There are a lot of LAPACK routines that natively support this
-format, which offers superior storage (at the cost of worse runtime and precision); however, Julia does not natively provide
-a convenient way to work with packed matrices or even just wrapper functions. The submodule `PackedMatrices` provides this
-functionality (though not every LAPACK function was exported; the development was guided by what was needed for
-`PolynomialOptimization`).
-
-```@meta
-CurrentModule = PolynomialOptimization.PackedMatrices
-```
-### The PackedMatrix
-```@docs
-PackedMatrix
-PackedMatrix(::Integer, ::AbstractVector{R}, ::Symbol) where {R}
-PackedMatrix{R}(::UndefInitializer, ::Integer, ::Symbol) where {R}
-PackedMatrix(::Symmetric{R,<:AbstractMatrix{R}}) where {R}
-PackedMatrixUpper
-PackedMatrixLower
-PackedMatrixUnscaled
-PackedMatrixScaled
-packedsize
-packed_isupper
-packed_islower
-packed_isscaled
-PackedDiagonalIterator
-rmul_diags!
-rmul_offdiags!
-lmul_diags!
-lmul_offdiags!
-packed_scale!
-packed_unscale!
-getindex
-setindex!
-vec(::PackedMatrix)
-Matrix{R}(::PackedMatrixUnscaled{R}) where {R}
-```
-### LAPACK wrappers
-Note that unless noted, these functions are only wrappers for real-valued LAPACK functions. No other data types than native single and double precision are therefore supported.
-```@docs
-spev!
-spevd!
-spevx!
-pptrf!
-spmv!
-spr!
-tpttr!
-trttp!
-gemmt!
-```
-### Extensions in LinearAlgebra
-```@docs
-axpy!
-mul!
-spr!(::Any, ::AbstractVector, ::PackedMatrix)
-dot
-eigen!
-eigvals
-eigvals!
-eigmin!
-eigmax!
-cholesky!
-isposdef
-=======
 ## Newton polytope construction (manually)
 Note that using these functions is usually not necessary; construct a [`Newton`](@ref Relaxation.Newton) relaxation instead.
 ```@docs
 Newton.halfpolytope
 Newton.halfpolytope_from_file
->>>>>>> 375c4e67
 ```