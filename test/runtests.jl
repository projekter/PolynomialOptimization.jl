--- conflicted
+++ resolved
@@ -24,12 +24,10 @@
     @testset "multiplication by prefactor using Mai et al.'s method" begin
         include("./Noncompact.jl")
     end
-<<<<<<< HEAD
     @testset "Packed matrices" begin
         include("./PackedMatrices.jl")
-=======
+    end
     @testset "LANCELOT solver" begin
         include("./LocalSolver.jl")
->>>>>>> 5210b866
     end
 end